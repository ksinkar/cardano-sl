--- conflicted
+++ resolved
@@ -18,10 +18,6 @@
 import           Pos.Ssc.GodTossing    (SscGodTossing)
 import           Pos.Ssc.NistBeacon    (SscNistBeacon)
 import qualified Pos.Types             as T
-<<<<<<< HEAD
-=======
-import           Pos.Core.Address     (addressHash)
->>>>>>> f7d175ba
 import           Pos.Util              (NewestFirst (..))
 import           Serokell.Util         (isVerSuccess)
 
