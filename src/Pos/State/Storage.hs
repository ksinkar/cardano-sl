--- conflicted
+++ resolved
@@ -45,7 +45,7 @@
 
 import           Universum
 
-import           Control.Lens            (makeClassy, use, (.=), (^.))
+import           Control.Lens            (makeClassy, use, (%~), (.=), (^.), _1)
 import           Control.Monad.TM        ((.=<<.))
 import           Data.Acid               ()
 import           Data.Default            (Default, def)
@@ -189,13 +189,8 @@
 createNewBlockDo sk sId sscPayload = do
     globalPayload <- readerToState $ getGlobalSscState
     let filteredPayload = sscFilterPayload @ssc sscPayload globalPayload
-<<<<<<< HEAD
-    txs <- readerToState $ toList <$> getLocalTxs
-    blk <- blkCreateNewBlock sk sId (fmap whData txs) filteredPayload
-=======
     txs <- readerToState $ HM.toList <$> getLocalTxs
-    blk <- blkCreateNewBlock sk sId txs filteredPayload
->>>>>>> 074feb68
+    blk <- blkCreateNewBlock sk sId (map (_1 %~ whData) txs) filteredPayload
     let blocks = Right blk :| []
     sscApplyBlocks blocks
     blk <$ txApplyBlocks blocks
