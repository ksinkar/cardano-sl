{-# LANGUAGE DeriveLift      #-}
{-# LANGUAGE TemplateHaskell #-}

-- | This module contains all basic types for @cardano-sl@ update system.

module Pos.Update.Core.Types
       (
         -- * UpdateProposal and related
         UpdateProposal (..)
       , UpId
       , UpAttributes
       , UpdateData (..)
       , SystemTag (getSystemTag)
       , mkSystemTag
       , systemTagMaxLength

         -- * UpdateVote and related
       , UpdateVote (..)
       , VoteId
       , StakeholderVotes
       , UpdateProposals
       , LocalVotes
       , mkVoteId

<<<<<<< HEAD
       , UpdateData (..)
       , SystemTag (getSystemTag)
       , patakUpdateData

=======
         -- * Payload and proof
>>>>>>> 549bff64
       , UpdatePayload (..)
       , UpdateProof
       , mkUpdateProof

       -- * VoteState
       , VoteState (..)
       , canCombineVotes
       , combineVotes
       , isPositiveVote
       , newVoteState
       ) where

import           Data.Char                  (isAscii)
import           Data.Default               (Default (def))
import qualified Data.HashMap.Strict        as HM
import           Data.SafeCopy              (base, deriveSafeCopySimple)
import qualified Data.Text                  as T
import           Data.Text.Buildable        (Buildable)
import qualified Data.Text.Buildable        as Buildable
import           Formatting                 (bprint, build, int, (%))
import           Language.Haskell.TH.Syntax (Lift)
import           Serokell.Util.Text         (listJson)
import           Universum                  hiding (show)

import           Pos.Binary.Class           (Bi)
<<<<<<< HEAD
import           Pos.Crypto                 (Hash, PublicKey, Signature, hash, unsafeHash)
=======
import           Pos.Crypto                 (Hash, PublicKey, Signature, hash)
import           Pos.Data.Attributes        (Attributes)
>>>>>>> 549bff64
import           Pos.Script.Type            (ScriptVersion)
import           Pos.Types.Version          (ProtocolVersion, SoftwareVersion)
import           Pos.Util                   (Raw)

----------------------------------------------------------------------------
-- UpdateProposal and related
----------------------------------------------------------------------------

-- | Tag of system for which update data is purposed, e.g. win64, mac32
newtype SystemTag = SystemTag { getSystemTag :: Text }
  deriving (Eq, Ord, Show, Generic, Buildable, Hashable, Lift, Typeable)

systemTagMaxLength :: Integral i => i
systemTagMaxLength = 10

mkSystemTag :: MonadFail m => Text -> m SystemTag
mkSystemTag tag | T.length tag > systemTagMaxLength
                    = fail "SystemTag: too long string passed"
                | T.any (not . isAscii) tag
                    = fail "SystemTag: not ascii string passed"
                | otherwise
                    = pure $ SystemTag tag

-- | ID of softwaree update proposal
type UpId = Hash UpdateProposal

type UpAttributes = Attributes ()

-- | Proposal for software update
data UpdateProposal = UpdateProposal
    { upProtocolVersion :: !ProtocolVersion
    , upScriptVersion   :: !ScriptVersion
    , upSoftwareVersion :: !SoftwareVersion
    , upData            :: !(HM.HashMap SystemTag UpdateData)
    -- ^ UpdateData for each system which this update affects.
    -- It must be non-empty.
    , upAttributes      :: !UpAttributes
    -- ^ Attributes which are currently empty, but provide
    -- extensibility.
    } deriving (Eq, Show, Generic, Typeable)

instance Buildable UpdateProposal where
    build UpdateProposal {..} =
      bprint (build%
              " { protocol v"%build%
              ", scripts v"%build%
              ", tags: "%listJson%
              ", no attributes "%
              " }")
        upSoftwareVersion upProtocolVersion upScriptVersion (HM.keys upData)

instance Buildable (UpdateProposal, [UpdateVote]) where
    build (up, votes) =
      bprint (build%" with votes: "%listJson)
             up votes

-- | Data which describes update. It is specific for each system.
data UpdateData = UpdateData
    { udAppDiffHash  :: !(Hash Raw)
    -- ^ Hash of binary diff between two applications. This diff can
    -- be passed to updater to create new application.
    , udPkgHash      :: !(Hash Raw)
    -- ^ Hash of package to install new application. This package can
    -- be used to install new application from scratch instead of
    -- updating existing application.
    , udUpdaterHash  :: !(Hash Raw)
    -- ^ Hash if update application which can be used to install this
    -- update (relevant only when updater is used, not package).
    , udMetadataHash :: !(Hash Raw)
    -- ^ Hash of metadata relevant to this update.  It is raw hash,
    -- because metadata can include image or something
    -- (maybe). Anyway, we can always use `unsafeHash`.
    } deriving (Eq, Show, Generic, Typeable)

<<<<<<< HEAD
patakUpdateData :: HM.HashMap SystemTag UpdateData
patakUpdateData =
    let b = "bardaq"
        h = unsafeHash b
    in  HM.fromList [(SystemTag b, UpdateData h h h)]
=======
----------------------------------------------------------------------------
-- UpdateVote and related
----------------------------------------------------------------------------
>>>>>>> 549bff64

type VoteId = (UpId, PublicKey, Bool)

-- | Vote for update proposal
data UpdateVote = UpdateVote
    { -- | Public key of stakeholder, who votes
      uvKey        :: !PublicKey
    , -- | Proposal to which this vote applies
      uvProposalId :: !UpId
    , -- | Approval/rejection bit
      uvDecision   :: !Bool
    , -- | Signature of (Update proposal, Approval/rejection bit)
      --   by stakeholder
      uvSignature  :: !(Signature (UpId, Bool))
    } deriving (Eq, Show, Generic, Typeable)

instance Buildable UpdateVote where
    build UpdateVote {..} =
      bprint ("Update Vote { voter: "%build%", proposal id: "%build%", voter's decision: "%build%" }")
             uvKey uvProposalId uvDecision

instance Buildable VoteId where
    build (upId, pk, dec) =
      bprint ("Vote Id { voter: "%build%", proposal id: "%build%", voter's decision: "%build%" }")
             pk upId dec

<<<<<<< HEAD
mkVoteId :: UpdateVote -> VoteId
mkVoteId UpdateVote{..} = (uvProposalId, uvKey, uvDecision)
=======
----------------------------------------------------------------------------
-- Payload and proof
----------------------------------------------------------------------------
>>>>>>> 549bff64

-- | Update System payload. 'Pos.Types.BodyProof' contains 'UpdateProof' = @Hash UpdatePayload@.
data UpdatePayload = UpdatePayload
    { upProposal :: !(Maybe UpdateProposal)
    , upVotes    :: ![UpdateVote]
    } deriving (Eq, Show, Generic, Typeable)

instance Buildable UpdatePayload where
    build UpdatePayload{..} =
      bprint (build%", "%int%" votes")
             (maybe "no proposal" Buildable.build upProposal)
             (length upVotes)

instance Default UpdatePayload where
    def = UpdatePayload Nothing []

-- | Proof that body of update message contains 'UpdatePayload'.
type UpdateProof = Hash UpdatePayload

mkUpdateProof
    :: Bi UpdatePayload
    => UpdatePayload -> UpdateProof
mkUpdateProof = hash

----------------------------------------------------------------------------
-- VoteState
----------------------------------------------------------------------------

-- | This type represents summary of votes issued by stakeholder.
data VoteState
    = PositiveVote    -- ^ Stakeholder voted once positively.
    | NegativeVote    -- ^ Stakeholder voted once positively.
    | PositiveRevote  -- ^ Stakeholder voted negatively, then positively.
    | NegativeRevote  -- ^ Stakeholder voted positively, then negatively.
    deriving (Show, Generic)

-- | Create new VoteState from bool, which is simple vote, not revote.
newVoteState :: Bool -> VoteState
newVoteState True  = PositiveVote
newVoteState False = NegativeVote

isPositiveVote :: VoteState -> Bool
isPositiveVote PositiveVote   = True
isPositiveVote PositiveRevote = True
isPositiveVote _              = False

-- | Check whether given decision is a valid vote if applied to
-- existing vote (which may not exist).
canCombineVotes :: Bool -> Maybe VoteState -> Bool
canCombineVotes _ Nothing                 = True
canCombineVotes True (Just NegativeVote)  = True
canCombineVotes False (Just PositiveVote) = True
canCombineVotes _ _                       = False

-- | Apply decision to given vote (or Nothing). This function returns
-- 'Nothing' if decision can't be applied. 'canCombineVotes' can be
-- used to check whether it will be successful.
combineVotes :: Bool -> Maybe VoteState -> Maybe VoteState
combineVotes decision oldVote =
    case (decision, oldVote) of
        (True, Nothing)            -> Just PositiveVote
        (False, Nothing)           -> Just NegativeVote
        (True, Just NegativeVote)  -> Just PositiveRevote
        (False, Just PositiveVote) -> Just NegativeRevote
        (_, Just _)                -> Nothing

-- | Type alias for set of votes from stakeholders
type StakeholderVotes = HashMap PublicKey VoteState

type UpdateProposals = HashMap UpId UpdateProposal
type LocalVotes = HashMap UpId (HashMap PublicKey UpdateVote)

----------------------------------------------------------------------------
-- SafeCopy :unamused:
----------------------------------------------------------------------------

deriveSafeCopySimple 0 'base ''SystemTag
deriveSafeCopySimple 0 'base ''UpdateData
deriveSafeCopySimple 0 'base ''UpdateProposal
deriveSafeCopySimple 0 'base ''UpdateVote
deriveSafeCopySimple 0 'base ''UpdatePayload<|MERGE_RESOLUTION|>--- conflicted
+++ resolved
@@ -13,6 +13,7 @@
        , SystemTag (getSystemTag)
        , mkSystemTag
        , systemTagMaxLength
+       , patakUpdateData
 
          -- * UpdateVote and related
        , UpdateVote (..)
@@ -22,14 +23,7 @@
        , LocalVotes
        , mkVoteId
 
-<<<<<<< HEAD
-       , UpdateData (..)
-       , SystemTag (getSystemTag)
-       , patakUpdateData
-
-=======
          -- * Payload and proof
->>>>>>> 549bff64
        , UpdatePayload (..)
        , UpdateProof
        , mkUpdateProof
@@ -55,12 +49,8 @@
 import           Universum                  hiding (show)
 
 import           Pos.Binary.Class           (Bi)
-<<<<<<< HEAD
 import           Pos.Crypto                 (Hash, PublicKey, Signature, hash, unsafeHash)
-=======
-import           Pos.Crypto                 (Hash, PublicKey, Signature, hash)
 import           Pos.Data.Attributes        (Attributes)
->>>>>>> 549bff64
 import           Pos.Script.Type            (ScriptVersion)
 import           Pos.Types.Version          (ProtocolVersion, SoftwareVersion)
 import           Pos.Util                   (Raw)
@@ -135,17 +125,15 @@
     -- (maybe). Anyway, we can always use `unsafeHash`.
     } deriving (Eq, Show, Generic, Typeable)
 
-<<<<<<< HEAD
 patakUpdateData :: HM.HashMap SystemTag UpdateData
 patakUpdateData =
     let b = "bardaq"
         h = unsafeHash b
-    in  HM.fromList [(SystemTag b, UpdateData h h h)]
-=======
+    in  HM.fromList [(SystemTag b, UpdateData h h h h)]
+
 ----------------------------------------------------------------------------
 -- UpdateVote and related
 ----------------------------------------------------------------------------
->>>>>>> 549bff64
 
 type VoteId = (UpId, PublicKey, Bool)
 
@@ -172,14 +160,12 @@
       bprint ("Vote Id { voter: "%build%", proposal id: "%build%", voter's decision: "%build%" }")
              pk upId dec
 
-<<<<<<< HEAD
 mkVoteId :: UpdateVote -> VoteId
 mkVoteId UpdateVote{..} = (uvProposalId, uvKey, uvDecision)
-=======
+
 ----------------------------------------------------------------------------
 -- Payload and proof
 ----------------------------------------------------------------------------
->>>>>>> 549bff64
 
 -- | Update System payload. 'Pos.Types.BodyProof' contains 'UpdateProof' = @Hash UpdatePayload@.
 data UpdatePayload = UpdatePayload
