{-# LANGUAGE TemplateHaskell #-}

-- | Arbitrary instances for Update System networking types.

module Pos.Update.Arbitrary.Network
       (
       ) where

import           Data.DeriveTH             (derive, makeArbitrary)
import           Test.QuickCheck           (Arbitrary (..), listOf)
import           Universum

import           Pos.Binary.Update         ()
import           Pos.Crypto                (hash, sign, toPublic)
import           Pos.Types.Arbitrary       ()
<<<<<<< HEAD
import           Pos.Update.Arbitrary.Core ()
import           Pos.Update.Core.Types     (UpdateProposal (..), UpdateVote (..))
import           Pos.Update.Network.Types  (ProposalMsgTag (..), VoteMsgTag (..))
import           Pos.Util.Relay            (DataMsg (..))
=======
import           Pos.Update.Core.Types     (UpdateVote (..), VoteId, mkVoteId)
import           Pos.Communication.Relay            (DataMsg (..))
>>>>>>> 41162d6e

derive makeArbitrary ''ProposalMsgTag
derive makeArbitrary ''VoteMsgTag

instance Arbitrary (DataMsg UpdateVote) where
    arbitrary = DataMsg <$> arbitrary

instance Arbitrary (DataMsg (UpdateProposal, [UpdateVote])) where
    arbitrary = do
        up <- arbitrary
        let id = hash up
            genVote = do
                sk <- arbitrary
                let pk = toPublic sk
                decision <- arbitrary
                pure $ UpdateVote pk id decision $ sign sk (id, decision)
        votes <- listOf genVote
        pure $ DataMsg (up, votes)<|MERGE_RESOLUTION|>--- conflicted
+++ resolved
@@ -11,17 +11,12 @@
 import           Universum
 
 import           Pos.Binary.Update         ()
+import           Pos.Communication.Relay   (DataMsg (..))
 import           Pos.Crypto                (hash, sign, toPublic)
 import           Pos.Types.Arbitrary       ()
-<<<<<<< HEAD
 import           Pos.Update.Arbitrary.Core ()
 import           Pos.Update.Core.Types     (UpdateProposal (..), UpdateVote (..))
 import           Pos.Update.Network.Types  (ProposalMsgTag (..), VoteMsgTag (..))
-import           Pos.Util.Relay            (DataMsg (..))
-=======
-import           Pos.Update.Core.Types     (UpdateVote (..), VoteId, mkVoteId)
-import           Pos.Communication.Relay            (DataMsg (..))
->>>>>>> 41162d6e
 
 derive makeArbitrary ''ProposalMsgTag
 derive makeArbitrary ''VoteMsgTag
