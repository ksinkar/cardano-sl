--- conflicted
+++ resolved
@@ -33,19 +33,11 @@
 import           NeatInterpolation  (text)
 import           Universum
 
-<<<<<<< HEAD
-import           Pos.Binary.Script ()
-import           Pos.Crypto        (PublicKey, SafeSigner, fullPublicKeyHexF,
-                                    fullSignatureHexF, safeSign)
-import           Pos.Script        (Script, parseRedeemer, parseValidator)
-import           Pos.Types.Types   (TxSigData)
-=======
 import           Pos.Binary.Script  ()
-import           Pos.Crypto         (PublicKey, SecretKey, fullPublicKeyHexF,
-                                     fullSignatureHexF, sign)
+import           Pos.Crypto         (PublicKey, SafeSigner, fullPublicKeyHexF,
+                                     fullSignatureHexF, safeSign)
 import           Pos.Script         (Script, parseRedeemer, parseValidator)
 import           Pos.Txp.Core.Types (TxSigData)
->>>>>>> 9d4e0be1
 
 fromE :: Either String Script -> Script
 fromE = either (panic . toText) identity
