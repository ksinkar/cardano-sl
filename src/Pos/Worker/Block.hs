{-# LANGUAGE AllowAmbiguousTypes   #-}
{-# LANGUAGE FlexibleContexts      #-}
{-# LANGUAGE MultiParamTypeClasses #-}
{-# LANGUAGE TypeFamilies          #-}

-- | Block processing related workers.

module Pos.Worker.Block
       ( blkOnNewSlot
       , blkWorkers
       ) where

import           Control.Lens              (ix, (^.), (^?))
import           Control.TimeWarp.Timed    (Microsecond, for, repeatForever, wait)
import           Data.Tagged               (untag)
import           Formatting                (build, sformat, shown, (%))
import           Serokell.Util             (VerificationRes (..), listJson)
import           Serokell.Util.Exceptions  ()
import           System.Wlog               (logDebug, logInfo, logWarning)
import           Universum

import           Pos.Communication.Methods (announceBlock)
import           Pos.Constants             (networkDiameter, slotDuration)
import           Pos.Slotting              (MonadSlots (getCurrentTime), getSlotStart)
import           Pos.Ssc.Class             (sscApplyGlobalState, sscGetLocalPayload,
                                            sscVerifyPayload)
import           Pos.State                 (createNewBlock, getGlobalMpcData,
                                            getHeadBlock, getLeaders, processNewSlot)
import           Pos.Types                 (SlotId (..), Timestamp (Timestamp), blockMpc,
                                            gbHeader, slotIdF)
import           Pos.Util                  (logWarningWaitLinear)
import           Pos.Util.JsonLog          (jlCreatedBlock, jlLog)
import           Pos.WorkMode              (WorkMode, getNodeContext, ncPublicKey,
                                            ncSecretKey)

-- | Action which should be done when new slot starts.
blkOnNewSlot :: WorkMode ssc m => SlotId -> m ()
blkOnNewSlot slotId@SlotId {..} = do
    -- First of all we create genesis block if necessary.
    mGenBlock <- processNewSlot slotId
    forM_ mGenBlock $ \createdBlk -> do
        logInfo $ sformat ("Created genesis block:\n" %build) createdBlk
        jlLog $ jlCreatedBlock (Left createdBlk)

    -- Then we get leaders for current epoch.
    leadersMaybe <- getLeaders siEpoch
    case leadersMaybe of
        -- If we don't know leaders, we can't do anything.
        Nothing -> logWarning "Leaders are not known for new slot"
        -- If we know leaders, we check whether we are leader and
        -- create a new block if we are.
        Just leaders -> do
            let logLeadersF = if siSlot == 0 then logInfo else logDebug
            logLeadersF (sformat ("Slot leaders: " %listJson) leaders)
            ourPk <- ncPublicKey <$> getNodeContext
            let leader = leaders ^? ix (fromIntegral siSlot)
            when (leader == Just ourPk) $ onNewSlotWhenLeader slotId

onNewSlotWhenLeader :: WorkMode ssc m => SlotId -> m ()
onNewSlotWhenLeader slotId = do
    logInfo $
        sformat
            ("I am leader of " %slotIdF % ", I will create block soon")
            slotId
    nextSlotStart <- getSlotStart (succ slotId)
    currentTime <- getCurrentTime
    let timeToCreate =
            max currentTime (nextSlotStart - Timestamp networkDiameter)
        Timestamp timeToWait = timeToCreate - currentTime
    logInfo $
        sformat ("Waiting for "%shown%" before creating block") timeToWait
    wait (for timeToWait)
    let verifyCreatedBlock blk =
            untag sscVerifyPayload
            (blk ^. gbHeader) (blk ^. blockMpc)
    let onNewSlotWhenLeaderDo = do
            logInfo "It's time to create a block for current slot"
            sk <- ncSecretKey <$> getNodeContext
            let whenCreated createdBlk = do
                    logInfo $
                        sformat ("Created a new block:\n" %build) createdBlk
                    jlLog $ jlCreatedBlock (Right createdBlk)
                    case verifyCreatedBlock createdBlk of
                        VerSuccess -> return ()
                        VerFailure warnings -> logWarning $ sformat
                            ("New block failed some checks: "%listJson)
                            warnings
                    globalData <- logWarningWaitLinear 6 "getGlobalMpcData"
                        getGlobalMpcData
<<<<<<< HEAD
                    logWarningWaitLinear 7 "sscApplyGlobalState" $
                        sscApplyGlobalState globalData
                    logWarningWaitLinear 8 "announceBlock" $
                        announceBlock $ createdBlk ^. gbHeader
            let whenNotCreated = logWarning "I couldn't create a new block"
=======
                    logWarningWaitLinear 7 "sscApplyGlobalPayload" $
                        sscApplyGlobalPayload globalData
                    announceBlock $ createdBlk ^. gbHeader
            let whenNotCreated = logWarning . (mappend "I couldn't create a new block: ")
>>>>>>> 20269a37
            sscData <- sscGetLocalPayload slotId
            either whenNotCreated whenCreated =<< createNewBlock sk slotId sscData
    logWarningWaitLinear 8 "onNewSlotWhenLeader" onNewSlotWhenLeaderDo

-- | All workers specific to block processing.
-- Exceptions:
-- 1. Worker which ticks when new slot starts.
blkWorkers :: WorkMode ssc m => [m ()]
blkWorkers = [blocksTransmitter]

blocksTransmitterInterval :: Microsecond
blocksTransmitterInterval = slotDuration `div` 2

blocksTransmitter :: WorkMode ssc m => m ()
blocksTransmitter =
    repeatForever blocksTransmitterInterval onError $
    do headBlock <- getHeadBlock
       case headBlock of
           Left _          -> logDebug "Head block is genesis block ⇒ no announcement"
           Right mainBlock -> announceBlock (mainBlock ^. gbHeader)
  where
    onError e =
        blocksTransmitterInterval <$
        logWarning (sformat ("Error occured in blocksTransmitter: " %build) e)<|MERGE_RESOLUTION|>--- conflicted
+++ resolved
@@ -87,18 +87,10 @@
                             warnings
                     globalData <- logWarningWaitLinear 6 "getGlobalMpcData"
                         getGlobalMpcData
-<<<<<<< HEAD
                     logWarningWaitLinear 7 "sscApplyGlobalState" $
                         sscApplyGlobalState globalData
-                    logWarningWaitLinear 8 "announceBlock" $
-                        announceBlock $ createdBlk ^. gbHeader
-            let whenNotCreated = logWarning "I couldn't create a new block"
-=======
-                    logWarningWaitLinear 7 "sscApplyGlobalPayload" $
-                        sscApplyGlobalPayload globalData
                     announceBlock $ createdBlk ^. gbHeader
             let whenNotCreated = logWarning . (mappend "I couldn't create a new block: ")
->>>>>>> 20269a37
             sscData <- sscGetLocalPayload slotId
             either whenNotCreated whenCreated =<< createNewBlock sk slotId sscData
     logWarningWaitLinear 8 "onNewSlotWhenLeader" onNewSlotWhenLeaderDo
