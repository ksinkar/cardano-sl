--- conflicted
+++ resolved
@@ -20,15 +20,9 @@
 import           Pos.Binary.Class                       (Bi)
 import           Pos.Binary.Crypto                      ()
 import           Pos.Communication.Types                (ResponseMode)
-<<<<<<< HEAD
 import           Pos.Context                            (WithNodeContext (getNodeContext),
-                                                         ncPropagation, readRichmen)
-import           Pos.Crypto                             (shortHashF)
-import           Pos.DHT.Model                          (ListenerDHT (..), replyToNode)
-=======
-import           Pos.Context                            (WithNodeContext (getNodeContext))
+                                                         readRichmen)
 import           Pos.DHT.Model                          (ListenerDHT (..))
->>>>>>> b64ee616
 import           Pos.Security                           (shouldIgnorePkAddress)
 import           Pos.Slotting                           (getCurrentSlot)
 import           Pos.Ssc.Class.Listeners                (SscListenersClass (..))
@@ -87,33 +81,10 @@
          ) => Relay m GtMsgTag StakeholderId GtMsgContents where
     contentsToTag = pure . msgContentsTag
 
-<<<<<<< HEAD
-handleData
-    :: (Bi VssCertificate
-       ,Bi Opening
-       ,Bi Commitment
-       ,Bi InvMsg
-       ,WorkMode SscGodTossing m)
-    => DataMsg -> m ()
-handleData msg = do
-    let tag = dataMsgTag msg
-        nid = dataMsgNodeId msg
-    -- TODO: Add here malicious emulation for network addresses
-    -- when TW will support getting peer address properly
-    whenM (andM [ isGoodSlotIdForTag tag <$> getCurrentSlot
-                , not <$> flip shouldIgnorePkAddress nid <$> getNodeContext ]) $ do
-        richmen <- readRichmen
-        added <- sscProcessMessage richmen msg
-        loggerAction tag added nid
-        needPropagate <- ncPropagation <$> getNodeContext
-        when (added && needPropagate) $
-            sendToNeighborsSafe $ InvMsg tag $ pure nid
-=======
     verifyInvTag tag =
       ifM (isGoodSlotIdForTag tag <$> getCurrentSlot)
           (pure VerSuccess)
           (pure $ VerFailure ["slot is not appropriate"])
->>>>>>> b64ee616
 
     verifyReqTag _ = pure VerSuccess
 
@@ -130,7 +101,8 @@
         -- TODO: Add here malicious emulation for network addresses
         -- when TW will support getting peer address properly
         ifM (not <$> flip shouldIgnorePkAddress addr <$> getNodeContext)
-            (sscProcessMessage dat addr) $ True <$
+            (do richmen <- readRichmen
+                sscProcessMessage richmen dat addr) $ True <$
             (logDebug $ sformat
                 ("Malicious emulation: data "%build%" for address "%build%" ignored")
                 dat addr)
