{-# LANGUAGE ScopedTypeVariables  #-}
{-# LANGUAGE UndecidableInstances #-}

-- | Instance of SscWorkersClass.

module Pos.Ssc.GodTossing.Workers
       ( -- * Instances
         -- ** instance SscWorkersClass SscGodTossing
       ) where

import           Control.Concurrent.STM           (readTVar)
import           Control.Lens                     (use, view, (%=), _2, _3)
import           Control.Monad.Trans.Maybe        (runMaybeT)
import           Control.TimeWarp.Timed           (Microsecond, Millisecond, currentTime,
                                                   for, wait)
import           Data.HashMap.Strict              (insert, lookup, member)
import           Data.List.NonEmpty               (nonEmpty)
import           Data.Tagged                      (Tagged (..))
import           Data.Time.Units                  (convertUnit)
import           Formatting                       (build, ords, sformat, shown, (%))
import           Serokell.Util.Exceptions         ()
import           System.Wlog                      (logDebug, logError, logWarning)
import           Universum

import           Pos.Binary.Class                 (Bi)
import           Pos.Binary.Relay                 ()
import           Pos.Binary.Ssc                   ()
import           Pos.Communication.Methods        (sendToNeighborsSafe)
import           Pos.Constants                    (k, mpcSendInterval, vssMaxTTL)
import           Pos.Context                      (getNodeContext, ncPublicKey,
                                                   ncSecretKey, ncSscContext, readRichmen)
import           Pos.Crypto                       (SecretKey, VssKeyPair, randomNumber,
                                                   runSecureRandom, toPublic)
import           Pos.Crypto.SecretSharing         (toVssPublicKey)
import           Pos.Crypto.Signing               (PublicKey)
import           Pos.Slotting                     (getSlotStart, onNewSlot)
import           Pos.Ssc.Class.Workers            (SscWorkersClass (..))
import           Pos.Ssc.Extra.MonadLD            (sscRunLocalQuery, sscRunLocalUpdate)
import           Pos.Ssc.GodTossing.Functions     (genCommitmentAndOpening, getThreshold,
                                                   hasCommitment, hasOpening, hasShares,
                                                   isCommitmentIdx, isOpeningIdx,
                                                   isSharesIdx, mkSignedCommitment)
import           Pos.Ssc.GodTossing.LocalData     (ldCertificates, ldLastProcessedSlot,
                                                   localOnNewSlot, sscProcessMessage)
import           Pos.Ssc.GodTossing.SecretStorage (getSecret, prepareSecretToNewSlot,
                                                   setSecret)
import           Pos.Ssc.GodTossing.Shares        (getOurShares)
import           Pos.Ssc.GodTossing.Storage       (getGlobalCertificates,
                                                   gtGetGlobalState)
import           Pos.Ssc.GodTossing.Types         (Commitment, Opening, SignedCommitment,
                                                   SscGodTossing, VssCertificate (..),
<<<<<<< HEAD
                                                   gtcParticipateSsc, gtcVssKeyPair)
import           Pos.Ssc.GodTossing.Types.Message (GtMsgContents (..), GtMsgTag (..))
=======
                                                   gtcParticipateSsc, gtcVssKeyPair,
                                                   mkVssCertificate)
import           Pos.Ssc.GodTossing.Types.Message (DataMsg (..), InvMsg (..), MsgTag (..))
>>>>>>> 9f61c664
import           Pos.Types                        (EpochIndex, LocalSlotIndex,
                                                   SlotId (..), StakeholderId,
                                                   StakeholderId, Timestamp (..),
                                                   addressHash)
import           Pos.Util                         (asBinary)
import           Pos.Util.Relay                   (DataMsg (..), InvMsg (..))
import           Pos.WorkMode                     (WorkMode)

instance SscWorkersClass SscGodTossing where
    sscWorkers = Tagged [onStart, onNewSlotSsc]

-- CHECK: @onStart
-- #checkNSendOurCert
onStart :: forall m. (WorkMode SscGodTossing m) => m ()
onStart = checkNSendOurCert

-- CHECK: @checkNSendOurCert
-- Checks whether 'our' VSS certificate has been announced
checkNSendOurCert :: forall m . (WorkMode SscGodTossing m) => m ()
checkNSendOurCert = do
    (_, ourId) <- getOurPkAndId
    isCertInBlockhain <- member ourId <$> getGlobalCertificates
    if isCertInBlockhain then
       logDebug "Our VssCertificate has been already announced."
    else do
        logDebug "Our VssCertificate hasn't been announced yet or TTL has expired\
                 \, we will announce it now."
        ourVssCertificate <- getOurVssCertificate
        let msg = DataMsg (MCVssCertificate ourVssCertificate) ourId
        -- [CSL-245]: do not catch all, catch something more concrete.
        (sendToNeighborsSafe msg >> logDebug "Announced our VssCertificate.")
            `catchAll` \e ->
            logError $ sformat ("Error announcing our VssCertificate: " % shown) e
  where
    getOurVssCertificate :: m VssCertificate
    getOurVssCertificate = do
        (_, ourId) <- getOurPkAndId
        localCerts     <- sscRunLocalQuery $ view ldCertificates
        case lookup ourId localCerts of
          Just c  -> return c
          Nothing -> do
            ourSk         <- ncSecretKey <$> getNodeContext
            ourVssKeyPair <- getOurVssKeyPair
            let vssKey  = asBinary $ toVssPublicKey ourVssKeyPair
                createOurCert = mkVssCertificate ourSk vssKey .
                                (+) (vssMaxTTL - 1) . siEpoch
            sscRunLocalUpdate $ do
                lps <- use ldLastProcessedSlot
                let ourCert = createOurCert lps
                ldCertificates %= insert ourId ourCert
                return ourCert

getOurPkAndId
    :: WorkMode SscGodTossing m
    => m (PublicKey, StakeholderId)
getOurPkAndId = do
    ourPk <- ncPublicKey <$> getNodeContext
    return (ourPk, addressHash ourPk)

getOurVssKeyPair :: WorkMode SscGodTossing m => m VssKeyPair
getOurVssKeyPair = gtcVssKeyPair . ncSscContext <$> getNodeContext

-- CHECK: @onNewSlotSsc
-- #checkNSendOurCert
onNewSlotSsc
    :: (WorkMode SscGodTossing m)
    => m ()
onNewSlotSsc = onNewSlot True $ \slotId-> do
    localOnNewSlot slotId
    checkNSendOurCert
    prepareSecretToNewSlot slotId
    participationEnabled <- getNodeContext >>=
        atomically . readTVar . gtcParticipateSsc . ncSscContext
    when participationEnabled $ do
        onNewSlotCommitment slotId
        onNewSlotOpening slotId
        onNewSlotShares slotId

-- Commitments-related part of new slot processing
onNewSlotCommitment
    :: (WorkMode SscGodTossing m)
    => SlotId -> m ()
onNewSlotCommitment SlotId {..} = do
    ourId <- addressHash . ncPublicKey <$> getNodeContext
    ourSk <- ncSecretKey <$> getNodeContext
    shouldCreateCommitment <- do
        secret <- getSecret
        return $ and [isCommitmentIdx siSlot, isNothing secret]
    when shouldCreateCommitment $ do
        logDebug $ sformat ("Generating secret for "%ords%" epoch") siEpoch
        generated <- generateAndSetNewSecret ourSk siEpoch
        case generated of
            Nothing -> logWarning "I failed to generate secret for Mpc"
            Just _ -> logDebug $
                sformat ("Generated secret for "%ords%" epoch") siEpoch
    shouldSendCommitment <- do
        commitmentInBlockchain <- hasCommitment ourId <$> gtGetGlobalState
        return $ isCommitmentIdx siSlot && not commitmentInBlockchain
    when shouldSendCommitment $ do
        mbComm <- fmap (view _2) <$> getSecret
        whenJust mbComm $ \comm -> do
            _ <- sscProcessMessage (MCCommitment comm) ourId
            sendOurData CommitmentMsg siEpoch 0 ourId

-- Openings-related part of new slot processing
onNewSlotOpening
    :: ( WorkMode SscGodTossing m
       , Bi VssCertificate
       , Bi Opening
       , Bi Commitment
       )
    => SlotId -> m ()
onNewSlotOpening SlotId {..} = do
    ourId <- addressHash . ncPublicKey <$> getNodeContext
    shouldSendOpening <- do
        globalData <- gtGetGlobalState
        let openingInBlockchain = hasOpening ourId globalData
        let commitmentInBlockchain = hasCommitment ourId globalData
        return $ and [ isOpeningIdx siSlot
                     , not openingInBlockchain
                     , commitmentInBlockchain]
    when shouldSendOpening $ do
        mbOpen <- fmap (view _3) <$> getSecret
        whenJust mbOpen $ \open -> do
            _ <- sscProcessMessage (MCOpening open) ourId
            sendOurData OpeningMsg siEpoch 2 ourId

-- Shares-related part of new slot processing
onNewSlotShares
    :: (WorkMode SscGodTossing m)
    => SlotId -> m ()
onNewSlotShares SlotId {..} = do
    ourId <- addressHash . ncPublicKey <$> getNodeContext
    -- Send decrypted shares that others have sent us
    shouldSendShares <- do
        -- [CSL-203]: here we assume that all shares are always sent
        -- as a whole package.
        sharesInBlockchain <- hasShares ourId <$> gtGetGlobalState
        return $ isSharesIdx siSlot && not sharesInBlockchain
    when shouldSendShares $ do
        ourVss <- gtcVssKeyPair . ncSscContext <$> getNodeContext
        shares <- getOurShares ourVss
        let lShares = fmap asBinary shares
        unless (null shares) $ do
            _ <- sscProcessMessage (MCShares lShares) ourId
            sendOurData SharesMsg siEpoch 4 ourId

sendOurData
    :: (WorkMode SscGodTossing m)
    => GtMsgTag -> EpochIndex -> LocalSlotIndex -> StakeholderId -> m ()
sendOurData msgTag epoch kMultiplier ourId = do
    -- Note: it's not necessary to create a new thread here, because
    -- in one invocation of onNewSlot we can't process more than one
    -- type of message.
    waitUntilSend msgTag epoch kMultiplier
    logDebug $ sformat ("Announcing our "%build) msgTag
    let msg = InvMsg {imTag = msgTag, imKeys = pure ourId}
    sendToNeighborsSafe msg
    logDebug $ sformat ("Sent our " %build%" to neighbors") msgTag

-- | Generate new commitment and opening and use them for the current
-- epoch. 'prepareSecretToNewSlot' must be called before doing it.
--
-- Nothing is returned if node is not ready (usually it means that
-- node doesn't have recent enough blocks and needs to be
-- synchronized).
generateAndSetNewSecret
    :: (WorkMode SscGodTossing m, Bi Commitment)
    => SecretKey
    -> EpochIndex                         -- ^ Current epoch
    -> m (Maybe (SignedCommitment, Opening))
generateAndSetNewSecret sk epoch = do
    richmen <- readRichmen
    certs <- getGlobalCertificates
    let noPsErr = panic "generateAndSetNewSecret: no participants"
    let ps = fromMaybe (panic noPsErr) . nonEmpty .
                map vcVssKey . mapMaybe (`lookup` certs) . toList $ richmen
    let threshold = getThreshold $ length ps
    mPair <- runMaybeT (genCommitmentAndOpening threshold ps)
    case mPair of
      Just (mkSignedCommitment sk epoch -> comm, op) ->
          Just (comm, op) <$ setSecret (toPublic sk, comm, op)
      _ -> do
        logError "Wrong participants list: can't deserialize"
        return Nothing

randomTimeInInterval
    :: WorkMode SscGodTossing m
    => Microsecond -> m Microsecond
randomTimeInInterval interval =
    -- Type applications here ensure that the same time units are used.
    (fromInteger @Microsecond) <$>
    liftIO (runSecureRandom (randomNumber n))
  where
    n = toInteger @Microsecond interval

waitUntilSend
    :: WorkMode SscGodTossing m
    => GtMsgTag -> EpochIndex -> LocalSlotIndex -> m ()
waitUntilSend msgTag epoch kMultiplier = do
    Timestamp beginning <-
        getSlotStart $ SlotId {siEpoch = epoch, siSlot = kMultiplier * k}
    curTime <- currentTime
    let minToSend = curTime
    let maxToSend = beginning + mpcSendInterval
    when (minToSend < maxToSend) $ do
        let delta = maxToSend - minToSend
        timeToWait <- randomTimeInInterval delta
        let ttwMillisecond :: Millisecond
            ttwMillisecond = convertUnit timeToWait
        logDebug $
            sformat ("Waiting for "%shown%" before sending "%build)
                ttwMillisecond msgTag
        wait $ for timeToWait<|MERGE_RESOLUTION|>--- conflicted
+++ resolved
@@ -49,14 +49,9 @@
                                                    gtGetGlobalState)
 import           Pos.Ssc.GodTossing.Types         (Commitment, Opening, SignedCommitment,
                                                    SscGodTossing, VssCertificate (..),
-<<<<<<< HEAD
-                                                   gtcParticipateSsc, gtcVssKeyPair)
-import           Pos.Ssc.GodTossing.Types.Message (GtMsgContents (..), GtMsgTag (..))
-=======
                                                    gtcParticipateSsc, gtcVssKeyPair,
                                                    mkVssCertificate)
-import           Pos.Ssc.GodTossing.Types.Message (DataMsg (..), InvMsg (..), MsgTag (..))
->>>>>>> 9f61c664
+import           Pos.Ssc.GodTossing.Types.Message (GtMsgContents (..), GtMsgTag (..))
 import           Pos.Types                        (EpochIndex, LocalSlotIndex,
                                                    SlotId (..), StakeholderId,
                                                    StakeholderId, Timestamp (..),
