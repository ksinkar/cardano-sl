{-# LANGUAGE CPP                  #-}
{-# LANGUAGE ConstraintKinds      #-}
{-# LANGUAGE DefaultSignatures    #-}
{-# LANGUAGE FlexibleContexts     #-}
{-# LANGUAGE FlexibleInstances    #-}
{-# LANGUAGE StandaloneDeriving   #-}
{-# LANGUAGE UndecidableInstances #-}

-- | 'WalletMode' constraint. Like `WorkMode`, but for wallet.

module Pos.Wallet.WalletMode
       ( MonadBalances (..)
       , MonadTxHistory (..)
       , TxMode
       , WalletMode
       , WalletRealMode
       , SState
       ) where

import           Control.Monad                 (fail)
import           Control.Monad.Trans           (MonadTrans)
import           Control.TimeWarp.Rpc          (Dialog, Transfer)
#ifdef MODERN
import qualified Data.HashMap.Strict           as HM
#endif
import qualified Data.Map                      as M
import           Universum

import           Pos.Communication.Types.State (MutSocketState)
import qualified Pos.Context                   as PC
import           Pos.Crypto                    (WithHash, withHash)
import           Pos.DHT.Model                 (DHTPacking)
import           Pos.DHT.Real                  (KademliaDHT)
import           Pos.Ssc.Extra                 (SscHolder (..), SscLDImpl (..))
import           Pos.Ssc.GodTossing            (SscGodTossing)
import qualified Pos.Txp.Holder                as Modern
<<<<<<< HEAD
import           Pos.Types                     (Address, Coin, Tx, Utxo, evalUtxoStateT,
                                                txOutValue)
import           Pos.Types.Utxo.Functions      (filterUtxoByAddr)
=======
#ifdef MODERN
import           Pos.DB                        (MonadDB)
import qualified Pos.DB                        as DB
import           Pos.Txp.Class                 (MonadTxpLD (..), getUtxoView)
import           Pos.Txp.Logic                 (processTx)
import           Pos.Txp.Types                 (MemPool (..), UtxoView (..))
#else
import qualified Data.List.NonEmpty            as NE
import           Pos.Ssc.Class                 (SscConstraint)
import qualified Pos.State                     as St
import           Pos.Txp.Listeners             (processTx)
import           Pos.Txp.LocalData             (MonadTxLD (..), _txLocalTxs)
import           Pos.Types                     (execUtxoStateT)
import           Pos.Wallet.Tx.Pure            (getRelatedTxs)
#endif
import           Pos.Types                     (Address, Coin, IdTxWitness, Tx, Utxo,
                                                evalUtxoStateT, toPair, txOutValue)
import           Pos.Types.Utxo.Functions      (belongsTo, filterUtxoByAddr)
import           Pos.WorkMode                  (TxLDImpl (..))
>>>>>>> ea006f08
import           Pos.WorkMode                  (MinWorkMode)

import           Pos.Wallet.Context            (ContextHolder, WithWalletContext)
import           Pos.Wallet.KeyStorage         (KeyStorage, MonadKeys)
import           Pos.Wallet.State              (WalletDB)
import qualified Pos.Wallet.State              as WS
import           Pos.Wallet.Tx.Pure            (deriveAddrHistory)

-- | A class which have the methods to get state of address' balance
class Monad m => MonadBalances m where
    getOwnUtxo :: Address -> m Utxo
    getBalance :: Address -> m Coin
    getBalance addr = getOwnUtxo addr >>= return . sum . M.map txOutValue

    default getOwnUtxo :: MonadTrans t => Address -> t m Utxo
    getOwnUtxo = lift . getOwnUtxo

instance MonadBalances m => MonadBalances (ReaderT r m)
instance MonadBalances m => MonadBalances (StateT s m)
instance MonadBalances m => MonadBalances (KademliaDHT m)
instance MonadBalances m => MonadBalances (KeyStorage m)

deriving instance MonadBalances m => MonadBalances (PC.ContextHolder ssc m)
deriving instance MonadBalances m => MonadBalances (SscLDImpl ssc m)
deriving instance MonadBalances m => MonadBalances (SscHolder ssc m)

-- | Instances of 'MonadBalances' for wallet's and node's DBs
instance MonadIO m => MonadBalances (WalletDB m) where
    getOwnUtxo addr = WS.getUtxo >>= return . filterUtxoByAddr addr

#ifdef MODERN
instance (MonadDB ssc m, MonadMask m) => MonadBalances (Modern.TxpLDHolder ssc m) where
    getOwnUtxo addr = do
        utxo <- DB.getFilteredUtxo addr
        updates <- getUtxoView
        let toDel = delUtxo updates
            toAdd = HM.filter (`belongsTo` addr) $ addUtxo updates
            utxo' = foldr (M.delete . toPair) utxo toDel
        return $ HM.foldrWithKey (M.insert . toPair) utxo' toAdd

deriving instance MonadBalances m => MonadBalances (TxLDImpl m)
#else
instance (SscConstraint ssc, St.MonadDB ssc m, MonadIO m) => MonadBalances (TxLDImpl m) where
    getOwnUtxo addr = do
        utxo <- St.getUtxo
        localTxs <- _txLocalTxs <$> getTxLocalData
        let utxo' = filterUtxoByAddr addr utxo
            wtxs = map (withHash . fst) . toList $ localTxs
        case execUtxoStateT (getRelatedTxs addr wtxs) utxo' of
            Nothing     -> fail "Inconsistent local txs state!"
            Just utxo'' -> return utxo''

deriving instance MonadBalances m => MonadBalances (Modern.TxpLDHolder ssc m)
#endif

-- | A class which have methods to get transaction history
class Monad m => MonadTxHistory m where
    getTxHistory :: Address -> m [WithHash Tx]
    saveTx :: IdTxWitness -> m ()

    default getTxHistory :: MonadTrans t => Address -> t m [WithHash Tx]
    getTxHistory = lift . getTxHistory

    default saveTx :: MonadTrans t => IdTxWitness -> t m ()
    saveTx = lift . saveTx

instance MonadTxHistory m => MonadTxHistory (ReaderT r m)
instance MonadTxHistory m => MonadTxHistory (StateT s m)
instance MonadTxHistory m => MonadTxHistory (KademliaDHT m)
instance MonadTxHistory m => MonadTxHistory (KeyStorage m)

deriving instance MonadTxHistory m => MonadTxHistory (PC.ContextHolder ssc m)
deriving instance MonadTxHistory m => MonadTxHistory (SscLDImpl ssc m)
deriving instance MonadTxHistory m => MonadTxHistory (SscHolder ssc m)

-- | Instances of 'MonadTxHistory' for wallet's and node's DBs

-- | Get tx history for Address
instance MonadIO m => MonadTxHistory (WalletDB m) where
    getTxHistory addr = do
        chain <- WS.getBestChain
        utxo <- WS.getOldestUtxo
        return $ fromMaybe (fail "deriveAddrHistory: Nothing") $
            flip evalUtxoStateT utxo $
            deriveAddrHistory addr chain
    saveTx _ = pure ()

-- TODO: make a working instance
#ifdef MODERN
instance (MonadDB ssc m, MonadThrow m) => MonadTxHistory (Modern.TxpLDHolder ssc m) where
    getTxHistory _ = pure []
    saveTx txw = () <$ processTx txw

deriving instance MonadTxHistory m => MonadTxHistory (TxLDImpl m)
#else
instance (SscConstraint ssc, St.MonadDB ssc m, MonadIO m) => MonadTxHistory (TxLDImpl m) where
    getTxHistory addr = do
        chain <- St.getBestChain
        utxo <- St.getOldestUtxo
        return $ fromMaybe (fail "deriveAddrHistory: Nothing") $
            flip evalUtxoStateT utxo $
            deriveAddrHistory addr $ NE.toList chain
    saveTx txw = () <$ processTx txw

deriving instance MonadTxHistory m => MonadTxHistory (Modern.TxpLDHolder ssc m)
#endif

type TxMode ssc m
    = ( MinWorkMode (MutSocketState ssc) m
      , MonadBalances m
      , MonadTxHistory m
      )

type WalletMode ssc m
    = ( TxMode ssc m
      , MonadKeys m
      , WithWalletContext m
      )

---------------------------------------------------------------
-- Implementations of 'WalletMode'
---------------------------------------------------------------
type SState = MutSocketState SscGodTossing

type WalletRealMode = KademliaDHT
                      (KeyStorage
                       (WalletDB
                        (ContextHolder
                         (Dialog DHTPacking (Transfer SState)))))<|MERGE_RESOLUTION|>--- conflicted
+++ resolved
@@ -20,45 +20,30 @@
 import           Control.Monad                 (fail)
 import           Control.Monad.Trans           (MonadTrans)
 import           Control.TimeWarp.Rpc          (Dialog, Transfer)
-#ifdef MODERN
 import qualified Data.HashMap.Strict           as HM
-#endif
 import qualified Data.Map                      as M
 import           Universum
 
 import           Pos.Communication.Types.State (MutSocketState)
 import qualified Pos.Context                   as PC
 import           Pos.Crypto                    (WithHash, withHash)
+import           Pos.DB                        (MonadDB)
+import qualified Pos.DB                        as DB
 import           Pos.DHT.Model                 (DHTPacking)
 import           Pos.DHT.Real                  (KademliaDHT)
 import           Pos.Ssc.Extra                 (SscHolder (..), SscLDImpl (..))
 import           Pos.Ssc.GodTossing            (SscGodTossing)
+import           Pos.Txp.Class                 (MonadTxpLD (..), getUtxoView)
 import qualified Pos.Txp.Holder                as Modern
-<<<<<<< HEAD
+import           Pos.Txp.Logic                 (processTx)
+import           Pos.Txp.Types                 (MemPool (..), UtxoView (..))
 import           Pos.Types                     (Address, Coin, Tx, Utxo, evalUtxoStateT,
                                                 txOutValue)
 import           Pos.Types.Utxo.Functions      (filterUtxoByAddr)
-=======
-#ifdef MODERN
-import           Pos.DB                        (MonadDB)
-import qualified Pos.DB                        as DB
-import           Pos.Txp.Class                 (MonadTxpLD (..), getUtxoView)
-import           Pos.Txp.Logic                 (processTx)
-import           Pos.Txp.Types                 (MemPool (..), UtxoView (..))
-#else
-import qualified Data.List.NonEmpty            as NE
-import           Pos.Ssc.Class                 (SscConstraint)
-import qualified Pos.State                     as St
-import           Pos.Txp.Listeners             (processTx)
-import           Pos.Txp.LocalData             (MonadTxLD (..), _txLocalTxs)
-import           Pos.Types                     (execUtxoStateT)
-import           Pos.Wallet.Tx.Pure            (getRelatedTxs)
-#endif
+
 import           Pos.Types                     (Address, Coin, IdTxWitness, Tx, Utxo,
                                                 evalUtxoStateT, toPair, txOutValue)
 import           Pos.Types.Utxo.Functions      (belongsTo, filterUtxoByAddr)
-import           Pos.WorkMode                  (TxLDImpl (..))
->>>>>>> ea006f08
 import           Pos.WorkMode                  (MinWorkMode)
 
 import           Pos.Wallet.Context            (ContextHolder, WithWalletContext)
@@ -89,7 +74,6 @@
 instance MonadIO m => MonadBalances (WalletDB m) where
     getOwnUtxo addr = WS.getUtxo >>= return . filterUtxoByAddr addr
 
-#ifdef MODERN
 instance (MonadDB ssc m, MonadMask m) => MonadBalances (Modern.TxpLDHolder ssc m) where
     getOwnUtxo addr = do
         utxo <- DB.getFilteredUtxo addr
@@ -99,20 +83,7 @@
             utxo' = foldr (M.delete . toPair) utxo toDel
         return $ HM.foldrWithKey (M.insert . toPair) utxo' toAdd
 
-deriving instance MonadBalances m => MonadBalances (TxLDImpl m)
-#else
-instance (SscConstraint ssc, St.MonadDB ssc m, MonadIO m) => MonadBalances (TxLDImpl m) where
-    getOwnUtxo addr = do
-        utxo <- St.getUtxo
-        localTxs <- _txLocalTxs <$> getTxLocalData
-        let utxo' = filterUtxoByAddr addr utxo
-            wtxs = map (withHash . fst) . toList $ localTxs
-        case execUtxoStateT (getRelatedTxs addr wtxs) utxo' of
-            Nothing     -> fail "Inconsistent local txs state!"
-            Just utxo'' -> return utxo''
-
-deriving instance MonadBalances m => MonadBalances (Modern.TxpLDHolder ssc m)
-#endif
+--deriving instance MonadBalances m => MonadBalances (Modern.TxpLDHolder m)
 
 -- | A class which have methods to get transaction history
 class Monad m => MonadTxHistory m where
@@ -147,24 +118,11 @@
     saveTx _ = pure ()
 
 -- TODO: make a working instance
-#ifdef MODERN
 instance (MonadDB ssc m, MonadThrow m) => MonadTxHistory (Modern.TxpLDHolder ssc m) where
     getTxHistory _ = pure []
     saveTx txw = () <$ processTx txw
 
-deriving instance MonadTxHistory m => MonadTxHistory (TxLDImpl m)
-#else
-instance (SscConstraint ssc, St.MonadDB ssc m, MonadIO m) => MonadTxHistory (TxLDImpl m) where
-    getTxHistory addr = do
-        chain <- St.getBestChain
-        utxo <- St.getOldestUtxo
-        return $ fromMaybe (fail "deriveAddrHistory: Nothing") $
-            flip evalUtxoStateT utxo $
-            deriveAddrHistory addr $ NE.toList chain
-    saveTx txw = () <$ processTx txw
-
-deriving instance MonadTxHistory m => MonadTxHistory (Modern.TxpLDHolder ssc m)
-#endif
+--deriving instance MonadTxHistory m => MonadTxHistory (Modern.TxpLDHolder m)
 
 type TxMode ssc m
     = ( MinWorkMode (MutSocketState ssc) m
