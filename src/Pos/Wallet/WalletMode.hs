--- conflicted
+++ resolved
@@ -37,12 +37,7 @@
 import           Pos.Txp.Logic                 (processTx)
 import           Pos.Txp.Types                 (UtxoView (..))
 import           Pos.Types                     (Address, Coin, Tx, TxAux, TxId, Utxo,
-<<<<<<< HEAD
                                                 runUtxoStateT, toPair, txOutValue)
-import           Pos.Types.Utxo.Functions      (filterUtxoByAddr)
-=======
-                                                evalUtxoStateT, toPair, txOutValue)
->>>>>>> 7c4d4c1b
 import           Pos.Types.Utxo.Functions      (belongsTo, filterUtxoByAddr)
 import           Pos.WorkMode                  (MinWorkMode)
 
