--- conflicted
+++ resolved
@@ -43,13 +43,6 @@
 import           Pos.Txp.Logic                 (processTx)
 import           Pos.Txp.Types                 (UtxoView (..), localTxs)
 import           Pos.Types                     (Address, Coin, Tx, TxAux, TxId, Utxo,
-<<<<<<< HEAD
-                                                evalUtxoStateT, runUtxoStateT, sumCoins,
-                                                toPair, txOutValue)
-import           Pos.Types.Coin                (unsafeIntegerToCoin)
-import           Pos.Types.Utxo.Functions      (belongsTo, filterUtxoByAddr)
-import           Pos.Update                    (USHolder (..))
-=======
                                                 evalUtxoStateT, prevBlockL, runUtxoStateT,
                                                 sumCoins, toPair, txOutValue)
 import           Pos.Types.Utxo.Functions      (belongsTo, filterUtxoByAddr)
@@ -58,7 +51,6 @@
 import           Pos.WorkMode                  (MinWorkMode)
 
 import           Pos.Types.Coin                (unsafeIntegerToCoin)
->>>>>>> 3baa924d
 import           Pos.Wallet.Context            (ContextHolder, WithWalletContext)
 import           Pos.Wallet.KeyStorage         (KeyStorage, MonadKeys)
 import           Pos.Wallet.State              (WalletDB)
