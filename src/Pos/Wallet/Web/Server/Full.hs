{-# LANGUAGE AllowAmbiguousTypes #-}
{-# LANGUAGE CPP                 #-}
{-# LANGUAGE RankNTypes          #-}
{-# LANGUAGE ScopedTypeVariables #-}
{-# LANGUAGE TypeOperators       #-}

-- | Module for full-node implementation of Daedalus API

module Pos.Wallet.Web.Server.Full
       ( walletServeWebFull
       , walletServerOuts
       ) where

import           Control.Concurrent.STM        (TVar)
import qualified Control.Monad.Catch           as Catch
import           Control.Monad.Except          (MonadError (throwError))
import           Mockable                      (runProduction)
import           Network.Wai                   (Application)
import           Servant.Server                (Handler, Server)
import           Servant.Utils.Enter           ((:~>) (..))
import           System.Wlog                   (logInfo, usingLoggerName)
import           Universum

import           Pos.Communication.Protocol    (SendActions)
import           Pos.Context                   (NodeContext, getNodeContext,
                                                runContextHolder)
<<<<<<< HEAD
import           Pos.Crypto                    (toEncrypted)
import qualified Pos.DB                        as Modern
=======
import           Pos.DB                        (NodeDBs, getNodeDBs, runDBHolder)
>>>>>>> 9d4e0be1
import           Pos.Delegation.Class          (DelegationWrap, askDelegationState)
import           Pos.Delegation.Holder         (runDelegationTFromTVar)
#ifdef DEV_MODE
import           Pos.Genesis                   (genesisSecretKeys)
#endif
import           Pos.Communication.PeerState   (PeerStateSnapshot, WithPeerState (..),
                                                getAllStates, peerStateFromSnapshot,
                                                runPeerStateHolder)
import           Pos.DHT.Real.Real             (runKademliaDHT)
import           Pos.DHT.Real.Types            (KademliaDHTInstance (..),
                                                getKademliaDHTInstance)
import           Pos.Slotting                  (NtpSlotting (..), NtpSlottingVar,
                                                SlottingHolder (..), SlottingVar,
                                                runNtpSlotting, runSlottingHolder)
import           Pos.Ssc.Class                 (SscConstraint)
import           Pos.Ssc.Extra                 (SscHolder (..), SscState, runSscHolder)
import           Pos.Txp                       (TxpLocalData, askTxpMem,
                                                runTxpHolderReader)
import           Pos.Update.MemState.Holder    (runUSHolder)
import           Pos.Wallet.KeyStorage         (MonadKeys (..), addSecretKey)
import           Pos.Wallet.Web.Api            (WalletApi)
import           Pos.Wallet.Web.Server.Methods (WalletWebHandler, walletApplication,
                                                walletServeImpl, walletServer,
                                                walletServerOuts)
import           Pos.Wallet.Web.Server.Sockets (ConnectionsVar,
                                                MonadWalletWebSockets (..),
                                                WalletWebSockets, runWalletWS)
import           Pos.Wallet.Web.State          (MonadWalletWebDB (..), WalletState,
                                                WalletWebDB, runWalletWebDB)
import           Pos.WorkMode                  (RawRealMode)

walletServeWebFull
    :: forall ssc.
       SscConstraint ssc
    => SendActions (RawRealMode ssc)
    -> Bool      -- whether to include genesis keys
    -> FilePath  -- to Daedalus acid-state
    -> Bool      -- Rebuild flag
    -> Word16
    -> RawRealMode ssc ()
walletServeWebFull sendActions debug = walletServeImpl action
  where
    action :: WalletWebHandler (RawRealMode ssc) Application
    action = do
        logInfo "DAEDALUS has STARTED!"
#ifdef DEV_MODE
        when debug $ mapM_ (addSecretKey . toEncrypted) genesisSecretKeys
#endif
        let server :: WebHandler ssc (Server WalletApi)
            server = walletServer sendActions nat
        walletApplication server

type WebHandler ssc = WalletWebSockets (WalletWebDB (RawRealMode ssc))

nat :: WebHandler ssc (WebHandler ssc :~> Handler)
nat = do
    ws         <- getWalletWebState
    kinst      <- lift . lift . lift $ getKademliaDHTInstance
    tlw        <- askTxpMem
    ssc        <- lift . lift . lift . lift . lift . lift . lift $ SscHolder ask
    delWrap    <- askDelegationState
    psCtx      <- lift . lift $ getAllStates
    nc         <- getNodeContext
    modernDB   <- getNodeDBs
    conn       <- getWalletWebSockets
    slotVar    <- lift . lift . lift . lift . lift . lift . lift . lift . lift $ SlottingHolder ask
    ntpSlotVar <- lift . lift . lift . lift . lift . lift . lift . lift $ NtpSlotting ask
    pure $ Nat (convertHandler kinst nc modernDB tlw ssc ws delWrap psCtx conn slotVar ntpSlotVar)

convertHandler
    :: forall ssc a .
       KademliaDHTInstance
    -> NodeContext ssc              -- (.. insert monad `m` here ..)
    -> NodeDBs ssc
    -> TxpLocalData
    -> SscState ssc
    -> WalletState
    -> (TVar DelegationWrap)
    -> PeerStateSnapshot
    -> ConnectionsVar
    -> SlottingVar
    -> NtpSlottingVar
    -> WebHandler ssc a
    -> Handler a
convertHandler kinst nc modernDBs tlw ssc ws delWrap psCtx conn slotVar ntpSlotVar handler = do
    liftIO ( runProduction
           . usingLoggerName "wallet-api"
           . runDBHolder modernDBs
           . runContextHolder nc
           . runSlottingHolder slotVar
           . runNtpSlotting ntpSlotVar
           . runSscHolder ssc
           . runTxpHolderReader tlw
           . runDelegationTFromTVar delWrap
           . runUSHolder
           . runKademliaDHT kinst
           . (\m -> flip runPeerStateHolder m =<< peerStateFromSnapshot psCtx)
           . runWalletWebDB ws
           . runWalletWS conn
           $ handler
           ) `Catch.catches` excHandlers
  where
    excHandlers = [Catch.Handler catchServant]
    catchServant = throwError<|MERGE_RESOLUTION|>--- conflicted
+++ resolved
@@ -24,12 +24,8 @@
 import           Pos.Communication.Protocol    (SendActions)
 import           Pos.Context                   (NodeContext, getNodeContext,
                                                 runContextHolder)
-<<<<<<< HEAD
 import           Pos.Crypto                    (toEncrypted)
-import qualified Pos.DB                        as Modern
-=======
 import           Pos.DB                        (NodeDBs, getNodeDBs, runDBHolder)
->>>>>>> 9d4e0be1
 import           Pos.Delegation.Class          (DelegationWrap, askDelegationState)
 import           Pos.Delegation.Holder         (runDelegationTFromTVar)
 #ifdef DEV_MODE
